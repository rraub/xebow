--- conflicted
+++ resolved
@@ -31,7 +31,7 @@
         # Starts a worker by calling: Xebow.Worker.start_link(arg)
         # {Xebow.Worker, arg},
         # Engine must be started before Xebow
-        {RGBMatrix.Engine, @leds},
+        # {RGBMatrix.Engine, @leds},
         Xebow,
         # Phoenix:
         XebowWeb.Telemetry,
@@ -64,13 +64,8 @@
       # Starts a worker by calling: Xebow.Worker.start_link(arg)
       # {Xebow.Worker, arg},
       Xebow.HIDGadget,
-<<<<<<< HEAD
-      Xebow.Matrix
-      # Xebow.Keys
-=======
-      Xebow.LEDs,
+      # Xebow.LEDs,
       Xebow.Keyboard
->>>>>>> c6161da2
     ]
   end
 
