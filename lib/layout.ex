--- conflicted
+++ resolved
@@ -5,22 +5,12 @@
 
   alias __MODULE__.{Key, LED}
 
-<<<<<<< HEAD
-  # @type t :: %__MODULE__{
-  #         keys: [Key.t()],
-  #         leds: [LED.t()],
-  #         leds_by_keys: %{Key.id() => LED.t()},
-  #         keys_by_leds: %{LED.id() => Key.t()}
-  #       }
-  @type t :: %__MODULE__{}
-=======
   @type t :: %__MODULE__{
           keys: [Key.t()],
           leds: [LED.t()],
           leds_by_keys: %{Key.id() => LED.t()},
           keys_by_leds: %{LED.id() => Key.t()}
         }
->>>>>>> b38b6112
   defstruct [:keys, :leds, :leds_by_keys, :keys_by_leds]
 
   @spec new(keys :: [Key.t()], leds :: [LED.t()]) :: t
